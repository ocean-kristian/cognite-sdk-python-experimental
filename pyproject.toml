[tool.poetry]
name = "cognite-sdk-experimental"
<<<<<<< HEAD
version = "0.15.2"
=======
version = "0.15.3"
>>>>>>> fbd3a821
description = "Experimental additions to the Python SDK"
authors = ["Sander Land <sander.land@cognite.com>"]

packages = [
    { include="cognite", from="." },
]

[tool.black]
line-length = 120
target_version = ['py37']
include = '\.py$'

[tool.isort]
line_length=120                # corresponds to -w  flag
multi_line_output=3            # corresponds to -m  flag
include_trailing_comma=true    # corresponds to -tc flag
skip_glob = '^((?!py$).)*$'    # this makes sort all Python files
known_third_party = ["black", "pytest", "requests", "responses", "typing_extensions"]

[tool.tox]
legacy_tox_ini = """
[tox]
isolated_build = true
envlist = py36,py37,py38

[testenv]
setenv =
    COGNITE_API_KEY={env:COGNITE_API_KEY}
    COGNITE_BASE_URL={env:COGNITE_BASE_URL}
    COGNITE_CLIENT_NAME={env:COGNITE_CLIENT_NAME}
    COGNITE_PROJECT={env:COGNITE_PROJECT}

deps =
    pytest
    pytest-cov
    pytest-asyncio

commands =
    coverage run --source cognite -m pytest -v tests
    coverage xml
"""

[tool.poetry.dependencies]
python = "^3.6.1"
cognite-sdk = "^2."
responses = "^0.10.12"
sympy = "^1.3.0"
typing-extensions = "^3.7.4"

[tool.poetry.dev-dependencies]
isort = "^4.3.21"
pre-commit = "^2.1.1"
pytest = "^5.3.5"
pytest-cov = "^2.8.1"
black = "^19.10b0"
tox = "^3.14.5"
tox-pyenv = "^1.1.0"
sphinx = "^2.4.4"
sphinx-rtd-theme = "^0.4.3"
twine = "^3.1.1"

[[tool.poetry.source]]
name = "snakepit"
url = "https://cognite.jfrog.io/cognite/api/pypi/snakepit/simple"
[build-system]
requires = ["poetry>=0.12"]
build-backend = "poetry.masonry.api"<|MERGE_RESOLUTION|>--- conflicted
+++ resolved
@@ -1,10 +1,6 @@
 [tool.poetry]
 name = "cognite-sdk-experimental"
-<<<<<<< HEAD
-version = "0.15.2"
-=======
-version = "0.15.3"
->>>>>>> fbd3a821
+version = "0.15.4"
 description = "Experimental additions to the Python SDK"
 authors = ["Sander Land <sander.land@cognite.com>"]
 
